--- conflicted
+++ resolved
@@ -7,23 +7,12 @@
 [![Known Vulnerabilities](https://snyk.io/test/github/cisagov/skeleton-python-library/develop/badge.svg)](https://snyk.io/test/github/cisagov/skeleton-python-library)
 
 This is a generic skeleton project that can be used to quickly get a
-<<<<<<< HEAD
 new [cisagov](https://github.com/cisagov) Python library GitHub
 project started.  This skeleton project contains [licensing
-information](LICENSE.md), as well as [pre-commit
+information](LICENSE), as well as [pre-commit
 hooks](https://pre-commit.com) and a [Travis
 CI](https://travis-ci.com) configuration appropriate for a Python
 library project.
-=======
-new [cisagov](https://github.com/cisagov) GitHub project started.
-This skeleton project contains [licensing information](LICENSE), as
-well as [pre-commit hooks](https://pre-commit.com) and a [Travis
-CI](https://travis-ci.com) configuration appropriate for the major
-languages that we use.
-
-In many cases you will instead want to use one of the more specific
-skeleton projects derived from this one.
->>>>>>> 0c5dacae
 
 ## Contributing ##
 
